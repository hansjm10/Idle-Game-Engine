--- conflicted
+++ resolved
@@ -108,11 +108,7 @@
     } finally {
       await workspace.cleanup();
     }
-<<<<<<< HEAD
   }, CLI_TEST_TIMEOUT_MS);
-=======
-  }, 60000);
->>>>>>> eadb5aa7
 
   it('supports packs authored in JSON5', async () => {
     const workspace = await createWorkspace([
@@ -135,11 +131,7 @@
     } finally {
       await workspace.cleanup();
     }
-<<<<<<< HEAD
   }, CLI_TEST_TIMEOUT_MS);
-=======
-  }, 60000);
->>>>>>> eadb5aa7
 
   it(
     'emits structured cli.unhandled_error events when manifest generation fails',
@@ -184,13 +176,7 @@
     } finally {
       await workspace.cleanup();
     }
-<<<<<<< HEAD
   }, CLI_TEST_TIMEOUT_MS);
-=======
-    },
-    60000,
-  );
->>>>>>> eadb5aa7
 
   it('writes a failure summary when validation fails', async () => {
     const workspace = await createWorkspace([
@@ -237,11 +223,7 @@
     } finally {
       await workspace.cleanup();
     }
-<<<<<<< HEAD
   }, CLI_TEST_TIMEOUT_MS);
-=======
-  }, 60000);
->>>>>>> eadb5aa7
 
   it('writes a failure summary in check mode', async () => {
     const workspace = await createWorkspace([
@@ -293,11 +275,7 @@
     } finally {
       await workspace.cleanup();
     }
-<<<<<<< HEAD
   }, CLI_TEST_TIMEOUT_MS);
-=======
-  }, 60000);
->>>>>>> eadb5aa7
 
   it('reports drift in check mode', async () => {
     const workspace = await createWorkspace([
@@ -348,11 +326,7 @@
     } finally {
       await workspace.cleanup();
     }
-<<<<<<< HEAD
   }, CLI_TEST_TIMEOUT_MS);
-=======
-  }, 60000);
->>>>>>> eadb5aa7
 
   it('does not treat a missing @idle-engine/core dist runtime event manifest as drift in check mode', async () => {
     const workspace = await createWorkspace([
@@ -388,11 +362,7 @@
     } finally {
       await workspace.cleanup();
     }
-<<<<<<< HEAD
   }, CLI_TEST_TIMEOUT_MS);
-=======
-  }, 60000);
->>>>>>> eadb5aa7
 
   it('treats a stale @idle-engine/core dist runtime event manifest as drift in check mode', async () => {
     const workspace = await createWorkspace([
@@ -453,11 +423,7 @@
     } finally {
       await workspace.cleanup();
     }
-<<<<<<< HEAD
   }, CLI_TEST_TIMEOUT_MS);
-=======
-  }, 60000);
->>>>>>> eadb5aa7
 
   it('emits failure events for missing dependencies', async () => {
     const workspace = await createWorkspace([
@@ -503,11 +469,7 @@
     } finally {
       await workspace.cleanup();
     }
-<<<<<<< HEAD
   }, CLI_TEST_TIMEOUT_MS);
-=======
-  }, 60000);
->>>>>>> eadb5aa7
 
   it('emits watch run events for changes, skips, and repeated failures with aggregated triggers', async () => {
     const packSlug = 'watch-pack';
