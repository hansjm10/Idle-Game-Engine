import { spawn } from 'node:child_process';
import { promises as fs } from 'node:fs';
import os from 'node:os';
import path from 'node:path';
import { fileURLToPath } from 'node:url';
import readline from 'node:readline';

import JSON5 from 'json5';
import { describe, expect, it } from 'vitest';

const __dirname = path.dirname(fileURLToPath(import.meta.url));
const CLI_PATH = path.resolve(__dirname, '../compile.js');

describe('content schema CLI compile command', () => {
  it('compiles packs and emits structured events', async () => {
    const workspace = await createWorkspace([
      { slug: 'alpha-pack' },
    ]);

    try {
      const result = await runCli(['--cwd', workspace.root], { cwd: workspace.root });
      expect(result.code).toBe(0);

      const events = parseEvents(result.stdout, result.stderr);
      const manifestEvent = events.find(
        (entry) => entry.event === 'runtime_manifest.written',
      );
      expect(manifestEvent?.action).toBe('written');

      const validationEvent = events.find(
        (entry) =>
          entry.event === 'content_pack.validated' &&
          entry.packSlug === 'alpha-pack',
      );
      expect(validationEvent?.warningCount).toBe(0);

      const compileEvent = events.find(
        (entry) =>
          entry.name === 'content_pack.compiled' && entry.slug === 'alpha-pack',
      );
      expect(compileEvent).toBeDefined();
      expect(compileEvent?.artifacts).toEqual(
        expect.arrayContaining([
          expect.objectContaining({
            action: 'written',
            path: expect.stringContaining(
              'packages/alpha-pack/content/compiled/alpha-pack.normalized.json',
            ),
          }),
          expect.objectContaining({
            action: 'written',
            path: expect.stringContaining(
              'packages/alpha-pack/src/generated/alpha-pack.generated.ts',
            ),
          }),
        ]),
      );

      await assertFileExists(
        path.join(
          workspace.root,
          'packages/core/src/events/runtime-event-manifest.generated.ts',
        ),
      );
      await assertFileExists(
        path.join(
          workspace.root,
          'packages/alpha-pack/content/compiled/alpha-pack.normalized.json',
        ),
      );
      await assertFileExists(
        path.join(
          workspace.root,
          'packages/alpha-pack/src/generated/alpha-pack.generated.ts',
        ),
      );
      await assertFileExists(
        path.join(workspace.root, 'content/compiled/index.json'),
      );
    } finally {
      await workspace.cleanup();
    }
  });

<<<<<<< HEAD
  it('supports packs authored in JSON5', async () => {
=======
  it('supports JSON5 content packs', async () => {
>>>>>>> 3c794fea
    const workspace = await createWorkspace([
      { slug: 'json5-pack', format: 'json5' },
    ]);

    try {
      const result = await runCli(['--cwd', workspace.root], { cwd: workspace.root });
      expect(result.code).toBe(0);

      const events = parseEvents(result.stdout, result.stderr);
      const validationEvent = events.find(
        (entry) =>
          entry.event === 'content_pack.validated' &&
<<<<<<< HEAD
          entry.packSlug === 'json5-pack',
      );
      expect(validationEvent).toBeDefined();
      expect(validationEvent?.packVersion).toBe('0.0.1');
    } finally {
      await workspace.cleanup();
    }
  });

  it('writes a failure summary when validation fails', async () => {
    const workspace = await createWorkspace([
      {
        slug: 'invalid-pack',
        overrides: {
          resources: null,
        },
      },
    ]);

    try {
      const result = await runCli(['--cwd', workspace.root], { cwd: workspace.root });
      expect(result.code).toBe(1);

      const events = parseEvents(result.stdout, result.stderr);
      const failureEvent = events.find(
        (entry) =>
          entry.event === 'content_pack.validation_failed' &&
          entry.packSlug === 'invalid-pack',
      );
      expect(failureEvent).toBeDefined();
      expect(failureEvent?.path).toContain('packages/invalid-pack/content/pack.json');
      expect(events.some((entry) => entry.name === 'content_pack.compiled')).toBe(false);
      expect(events.some((entry) => entry.event?.startsWith?.('runtime_manifest.'))).toBe(false);
      expect(events.some((entry) => entry.event === 'cli.unhandled_error')).toBe(false);

      const summaryPath = path.join(workspace.root, 'content/compiled/index.json');
      const summaryRaw = await fs.readFile(summaryPath, 'utf8');
      const summary = JSON.parse(summaryRaw);
      const summaryEntry = summary.packs.find(
        (pack) => pack.slug === 'invalid-pack',
      );
      expect(summaryEntry?.status).toBe('failed');
      expect(typeof summaryEntry?.error).toBe('string');
=======
          typeof entry.path === 'string' &&
          entry.path.endsWith('content/pack.json5'),
      );
      expect(validationEvent?.packSlug).toBe('json5-pack');
>>>>>>> 3c794fea
    } finally {
      await workspace.cleanup();
    }
  });

  it('reports drift in check mode', async () => {
    const workspace = await createWorkspace([
      { slug: 'beta-pack' },
    ]);

    try {
      const initial = await runCli(['--cwd', workspace.root], { cwd: workspace.root });
      expect(initial.code).toBe(0);

      await bumpPackVersion(workspace.root, 'beta-pack', '0.0.2');

      const checkResult = await runCli(
        ['--cwd', workspace.root, '--check'],
        { cwd: workspace.root },
      );
      expect(checkResult.code).toBe(1);

      const events = parseEvents(checkResult.stdout, checkResult.stderr);
      const manifestEvent = events.find(
        (entry) => entry.event === 'runtime_manifest.unchanged',
      );
      expect(manifestEvent?.action).toBe('unchanged');

      const compileEvent = events.find(
        (entry) =>
          entry.name === 'content_pack.compiled' && entry.slug === 'beta-pack',
      );
      expect(compileEvent?.check).toBe(true);
      expect(
        compileEvent?.artifacts.some((artifact) => artifact.action === 'would-write'),
      ).toBe(true);

      const skippedEvent = events.find(
        (entry) =>
          entry.name === 'content_pack.skipped' && entry.slug === 'beta-pack',
      );
      expect(skippedEvent).toBeUndefined();
    } finally {
      await workspace.cleanup();
    }
  });

  it('emits failure events for missing dependencies', async () => {
    const workspace = await createWorkspace([
      {
        slug: 'delta-pack',
        overrides: {
          metadata: {
            dependencies: {
              requires: [{ packId: 'missing-pack' }],
            },
          },
        },
      },
    ]);

    try {
      const result = await runCli(['--cwd', workspace.root], { cwd: workspace.root });
      expect(result.code).toBe(1);

      const events = parseEvents(result.stdout, result.stderr);
      const failureEvents = events.filter(
        (entry) => entry.name === 'content_pack.compilation_failed',
      );
      expect(failureEvents).toHaveLength(1);
      const [failureEvent] = failureEvents;
      expect(failureEvent?.message).toMatch(/missing-pack/);
      expect(Array.isArray(failureEvent?.artifacts)).toBe(true);
      expect(failureEvent?.check).toBe(false);

      const warningEvent = events.find(
        (entry) => entry.event === 'content_pack.validated' && entry.packSlug === 'delta-pack',
      );
      expect(warningEvent?.warningCount).toBe(1);
    } finally {
      await workspace.cleanup();
    }
  });

  it('emits watch run events for changes, skips, and failures', async () => {
    const packSlug = 'watch-pack';
    const workspace = await createWorkspace([{ slug: packSlug }]);
    const packPath = path.join(
      workspace.root,
      'packages',
      packSlug,
      'content/pack.json',
    );

    const watchProcess = startWatchCli(
      ['--cwd', workspace.root, '--watch'],
      { cwd: workspace.root },
    );

    try {
      await watchProcess.events.waitForEvent(
        (event) => event.event === 'watch.status',
      );
      await watchProcess.events.waitForEvent(
        (event) => event.event === 'watch.hint',
      );
      await watchProcess.events.waitForEvent(
        (event) =>
          event.name === 'content_pack.compiled' && event.slug === packSlug,
      );

      await sleep(200);
      await bumpPackVersion(workspace.root, packSlug, '0.0.2');

      const successRun = await watchProcess.events.waitForEvent(
        (event) =>
          event.event === 'watch.run' && event.status === 'success',
      );
      expect(successRun.changedPacks).toEqual(
        expect.arrayContaining([packSlug]),
      );
      expect(successRun.artifacts?.changed ?? 0).toBeGreaterThan(0);
      expect(successRun.triggers?.count ?? 0).toBeGreaterThan(0);

      await sleep(200);
      await rewritePackWithoutChanges(packPath);

      const skippedRun = await watchProcess.events.waitForEvent(
        (event) =>
          event.event === 'watch.run' && event.status === 'skipped',
      );
      expect(skippedRun.artifacts?.changed ?? 0).toBe(0);
      expect(skippedRun.triggers?.count ?? 0).toBeGreaterThan(0);

      await sleep(200);
      await setMissingDependency(workspace.root, packSlug, 'missing-pack');

      await watchProcess.events.waitForEvent(
        (event) =>
          event.name === 'content_pack.compilation_failed' &&
          event.slug === packSlug,
      );

      const failureRun = await watchProcess.events.waitForEvent(
        (event) =>
          event.event === 'watch.run' && event.status === 'failed',
      );
      expect(failureRun.failedPacks).toEqual(
        expect.arrayContaining([packSlug]),
      );
      expect(failureRun.triggers?.count ?? 0).toBeGreaterThan(0);
    } catch (error) {
      const history = watchProcess.events.history();
      const augmented = new Error(
        [
          error instanceof Error ? error.message : String(error),
          `History: ${JSON.stringify(history, null, 2)}`,
        ].join('\n\n'),
      );
      augmented.stack = error instanceof Error ? error.stack : augmented.stack;
      throw augmented;
    } finally {
      await watchProcess.stop();
      await workspace.cleanup();
    }
  }, 20000);
});

function createPackDocument(id, overrides = {}) {
  const baseDocument = {
    metadata: {
      id,
      title: { default: `${id} title`, variants: {} },
      version: '0.0.1',
      engine: '^0.1.0',
      defaultLocale: 'en-US',
      supportedLocales: ['en-US'],
    },
    resources: [],
    generators: [],
    upgrades: [],
    metrics: [],
    achievements: [],
    automations: [],
    transforms: [],
    prestigeLayers: [],
    guildPerks: [],
    runtimeEvents: [],
  };

  return {
    ...baseDocument,
    ...overrides,
    metadata: {
      ...baseDocument.metadata,
      ...(overrides.metadata ?? {}),
      id,
    },
  };
}

function renderJson5Document(document) {
  const json = JSON.stringify(document, null, 2);
  const identifier = typeof document?.metadata?.id === 'string'
    ? document.metadata.id
    : 'unknown-pack';
  return `// JSON5 content pack for ${identifier}\n${json}`;
}

function createDefaultEventTypes(slug) {
  return {
    packSlug: slug,
    eventTypes: [
      {
        namespace: slug,
        name: 'ping',
        version: 1,
        schema: './schemas/ping.schema.json',
      },
    ],
  };
}

async function createWorkspace(packs) {
  const root = await fs.mkdtemp(path.join(os.tmpdir(), 'content-cli-'));

  await writeJson(
    path.join(
      root,
      'packages/core/src/events/runtime-event-base-metadata.json',
    ),
    [],
  );

  for (const packConfig of packs) {
    const slug = packConfig.slug;
    const document = packConfig.document ?? createPackDocument(slug, packConfig.overrides);
    const packageRoot = path.join(root, 'packages', slug);
<<<<<<< HEAD
    const packFormat = packConfig.format === 'json5' ? 'json5' : 'json';
    const packFilename = packFormat === 'json5' ? 'pack.json5' : 'pack.json';

    const packPath = path.join(packageRoot, 'content', packFilename);
    if (packFormat === 'json5') {
      await writeJson5(packPath, document);
    } else {
      await writeJson(packPath, document);
=======

    const packFormat = packConfig.format ?? 'json';
    if (packFormat === 'json5') {
      const packPath = path.join(packageRoot, 'content/pack.json5');
      const source =
        typeof packConfig.json5Source === 'string'
          ? packConfig.json5Source
          : renderJson5Document(document);
      await fs.mkdir(path.dirname(packPath), { recursive: true });
      await fs.writeFile(`${packPath}`, `${source.trimEnd()}\n`, 'utf8');
    } else {
      await writeJson(
        path.join(packageRoot, 'content/pack.json'),
        document,
      );
>>>>>>> 3c794fea
    }

    if (packConfig.eventTypes !== false) {
      const eventManifest = packConfig.eventTypes ?? createDefaultEventTypes(slug);
      await writeJson(
        path.join(packageRoot, 'content/event-types.json'),
        eventManifest,
      );

      for (const entry of eventManifest.eventTypes) {
        const schemaPath = path.join(
          packageRoot,
          'content',
          entry.schema,
        );
        await writeJson(schemaPath, {
          type: 'object',
          properties: {},
        });
      }
    }
  }

  return {
    root,
    async cleanup() {
      await fs.rm(root, { recursive: true, force: true });
    },
  };
}

function parseEvents(stdout, stderr) {
  return [...parseJsonLines(stdout), ...parseJsonLines(stderr)];
}

function parseJsonLines(output) {
  return output
    .split(/\r?\n/)
    .map((line) => line.trim())
    .filter((line) => line.length > 0)
    .reduce((events, line) => {
      try {
        events.push(JSON.parse(line));
      } catch {
        // Ignore non-JSON lines.
      }
      return events;
    }, []);
}

async function runCli(args, options) {
  return new Promise((resolve, reject) => {
    const child = spawn(
      process.execPath,
      [CLI_PATH, ...args],
      {
        cwd: options.cwd,
        env: { ...process.env },
        stdio: ['ignore', 'pipe', 'pipe'],
      },
    );

    let stdout = '';
    let stderr = '';

    child.stdout.on('data', (chunk) => {
      stdout += chunk;
    });
    child.stderr.on('data', (chunk) => {
      stderr += chunk;
    });
    child.on('error', (error) => {
      reject(error);
    });
    child.on('close', (code) => {
      resolve({ code, stdout, stderr });
    });
  });
}

async function assertFileExists(filePath) {
  try {
    await fs.access(filePath);
  } catch {
    throw new Error(`Expected file to exist: ${filePath}`);
  }
}

async function writeJson(filePath, data) {
  await fs.mkdir(path.dirname(filePath), { recursive: true });
  await fs.writeFile(`${filePath}`, `${JSON.stringify(data, null, 2)}\n`, 'utf8');
}

async function writeJson5(filePath, data) {
  await fs.mkdir(path.dirname(filePath), { recursive: true });
  const json = JSON.stringify(data, null, 2);
  const content = `// json5 test document\n${json}\n`;
  await fs.writeFile(filePath, content, 'utf8');
}

function sleep(ms) {
  return new Promise((resolve) => {
    setTimeout(resolve, ms);
  });
}

async function getPackFilePath(root, slug) {
  const baseDir = path.join(root, 'packages', slug, 'content');
  const jsonPath = path.join(baseDir, 'pack.json');
  if (await pathExists(jsonPath)) {
    return jsonPath;
  }
  const json5Path = path.join(baseDir, 'pack.json5');
  if (await pathExists(json5Path)) {
    return json5Path;
  }
  throw new Error(`Unable to locate content pack for ${slug}.`);
}

async function pathExists(targetPath) {
  try {
    await fs.access(targetPath);
    return true;
  } catch {
    return false;
  }
}

function parsePackDocument(raw, packPath) {
  return packPath.endsWith('.json5') ? JSON5.parse(raw) : JSON.parse(raw);
}

async function writePackDocument(packPath, data) {
  if (packPath.endsWith('.json5')) {
    const source = renderJson5Document(data);
    await fs.writeFile(`${packPath}`, `${source.trimEnd()}\n`, 'utf8');
    return;
  }
  await writeJson(packPath, data);
}

async function bumpPackVersion(root, slug, nextVersion) {
<<<<<<< HEAD
  const packFile = await readPackFile(root, slug);
  packFile.document.metadata.version = nextVersion;
  await writePackFile(packFile.path, packFile.format, packFile.document);
=======
  const packPath = await getPackFilePath(root, slug);
  const raw = await fs.readFile(packPath, 'utf8');
  const parsed = parsePackDocument(raw, packPath);
  parsed.metadata.version = nextVersion;
  await writePackDocument(packPath, parsed);
>>>>>>> 3c794fea
}

function startWatchCli(args, options) {
  const child = spawn(
    process.execPath,
    [CLI_PATH, ...args],
    {
      cwd: options.cwd,
      env: { ...process.env },
      stdio: ['ignore', 'pipe', 'pipe'],
    },
  );

  const stdoutInterface = readline.createInterface({ input: child.stdout });
  const stderrInterface = readline.createInterface({ input: child.stderr });
  const events = createEventCollector();

  const handleLine = (line) => {
    const trimmed = line.trim();
    if (trimmed.length === 0) {
      return;
    }
    try {
      const parsed = JSON.parse(trimmed);
      events.push(parsed);
    } catch {
      // Ignore non-JSON lines.
    }
  };

  stdoutInterface.on('line', handleLine);
  stderrInterface.on('line', handleLine);

  const cleanup = () => {
    stdoutInterface.off('line', handleLine);
    stderrInterface.off('line', handleLine);
    stdoutInterface.close();
    stderrInterface.close();
  };

  child.once('exit', () => {
    cleanup();
  });
  child.once('error', () => {
    cleanup();
  });

  return {
    child,
    events,
    async stop(signal = 'SIGINT') {
      if (child.exitCode === null && child.signalCode === null) {
        child.kill(signal);
        await new Promise((resolve) => {
          child.once('exit', () => resolve());
        });
      }
    },
  };
}

function createEventCollector() {
  const bufferedEvents = [];
  const waiters = [];
  const history = [];

  return {
    push(event) {
      history.push(event);
      for (let index = 0; index < waiters.length; index += 1) {
        const waiter = waiters[index];
        if (waiter.matcher(event)) {
          waiters.splice(index, 1);
          waiter.resolve(event);
          return;
        }
      }
      bufferedEvents.push(event);
    },
    waitForEvent(matcher, timeoutMs = 10000) {
      const existingIndex = bufferedEvents.findIndex(matcher);
      if (existingIndex !== -1) {
        const [event] = bufferedEvents.splice(existingIndex, 1);
        return Promise.resolve(event);
      }

      return new Promise((resolve, reject) => {
        const waiter = {
          matcher,
          resolve: (event) => {
            clearTimeout(timeoutId);
            resolve(event);
          },
        };
        const timeoutId = setTimeout(() => {
          const waiterIndex = waiters.indexOf(waiter);
          if (waiterIndex !== -1) {
            waiters.splice(waiterIndex, 1);
          }
          reject(
            new Error(
              `Timed out after ${timeoutMs}ms waiting for matching event.`,
            ),
          );
        }, timeoutMs);
        waiters.push(waiter);
      });
    },
    history() {
      return history.slice();
    },
  };
}

async function rewritePackWithoutChanges(packPath) {
  const raw = await fs.readFile(packPath, 'utf8');
<<<<<<< HEAD
  const format = packPath.endsWith('.json5') ? 'json5' : 'json';
  const parsed = format === 'json5' ? JSON5.parse(raw) : JSON.parse(raw);
  await writePackFile(packPath, format, parsed);
}

async function setMissingDependency(root, slug, missingSlug) {
  const packFile = await readPackFile(root, slug);
  packFile.document.metadata.dependencies = {
    requires: [{ packId: missingSlug }],
  };
  await writePackFile(packFile.path, packFile.format, packFile.document);
}

async function readPackFile(root, slug) {
  const contentDir = path.join(root, 'packages', slug, 'content');
  const jsonPath = path.join(contentDir, 'pack.json');
  const json5Path = path.join(contentDir, 'pack.json5');

  if (await pathExists(jsonPath)) {
    const raw = await fs.readFile(jsonPath, 'utf8');
    return {
      path: jsonPath,
      format: 'json',
      document: JSON.parse(raw),
    };
  }

  if (await pathExists(json5Path)) {
    const raw = await fs.readFile(json5Path, 'utf8');
    return {
      path: json5Path,
      format: 'json5',
      document: JSON5.parse(raw),
    };
  }

  throw new Error(`Expected pack document for ${slug}`);
}

async function pathExists(filePath) {
  try {
    await fs.access(filePath);
    return true;
  } catch {
    return false;
  }
}

async function writePackFile(filePath, format, document) {
  if (format === 'json5') {
    await writeJson5(filePath, document);
    return;
  }
  await writeJson(filePath, document);
=======
  const parsed = parsePackDocument(raw, packPath);
  await writePackDocument(packPath, parsed);
}

async function setMissingDependency(root, slug, missingSlug) {
  const packPath = await getPackFilePath(root, slug);
  const raw = await fs.readFile(packPath, 'utf8');
  const parsed = parsePackDocument(raw, packPath);
  parsed.metadata.dependencies = {
    requires: [{ packId: missingSlug }],
  };
  await writePackDocument(packPath, parsed);
>>>>>>> 3c794fea
}<|MERGE_RESOLUTION|>--- conflicted
+++ resolved
@@ -82,11 +82,7 @@
     }
   });
 
-<<<<<<< HEAD
   it('supports packs authored in JSON5', async () => {
-=======
-  it('supports JSON5 content packs', async () => {
->>>>>>> 3c794fea
     const workspace = await createWorkspace([
       { slug: 'json5-pack', format: 'json5' },
     ]);
@@ -99,11 +95,11 @@
       const validationEvent = events.find(
         (entry) =>
           entry.event === 'content_pack.validated' &&
-<<<<<<< HEAD
           entry.packSlug === 'json5-pack',
       );
       expect(validationEvent).toBeDefined();
       expect(validationEvent?.packVersion).toBe('0.0.1');
+      expect(validationEvent?.path).toContain('content/pack.json5');
     } finally {
       await workspace.cleanup();
     }
@@ -143,12 +139,6 @@
       );
       expect(summaryEntry?.status).toBe('failed');
       expect(typeof summaryEntry?.error).toBe('string');
-=======
-          typeof entry.path === 'string' &&
-          entry.path.endsWith('content/pack.json5'),
-      );
-      expect(validationEvent?.packSlug).toBe('json5-pack');
->>>>>>> 3c794fea
     } finally {
       await workspace.cleanup();
     }
@@ -350,14 +340,6 @@
   };
 }
 
-function renderJson5Document(document) {
-  const json = JSON.stringify(document, null, 2);
-  const identifier = typeof document?.metadata?.id === 'string'
-    ? document.metadata.id
-    : 'unknown-pack';
-  return `// JSON5 content pack for ${identifier}\n${json}`;
-}
-
 function createDefaultEventTypes(slug) {
   return {
     packSlug: slug,
@@ -387,32 +369,18 @@
     const slug = packConfig.slug;
     const document = packConfig.document ?? createPackDocument(slug, packConfig.overrides);
     const packageRoot = path.join(root, 'packages', slug);
-<<<<<<< HEAD
     const packFormat = packConfig.format === 'json5' ? 'json5' : 'json';
     const packFilename = packFormat === 'json5' ? 'pack.json5' : 'pack.json';
 
     const packPath = path.join(packageRoot, 'content', packFilename);
     if (packFormat === 'json5') {
-      await writeJson5(packPath, document);
+      const json5Source =
+        typeof packConfig.json5Source === 'string'
+          ? packConfig.json5Source
+          : undefined;
+      await writeJson5(packPath, json5Source ?? document);
     } else {
       await writeJson(packPath, document);
-=======
-
-    const packFormat = packConfig.format ?? 'json';
-    if (packFormat === 'json5') {
-      const packPath = path.join(packageRoot, 'content/pack.json5');
-      const source =
-        typeof packConfig.json5Source === 'string'
-          ? packConfig.json5Source
-          : renderJson5Document(document);
-      await fs.mkdir(path.dirname(packPath), { recursive: true });
-      await fs.writeFile(`${packPath}`, `${source.trimEnd()}\n`, 'utf8');
-    } else {
-      await writeJson(
-        path.join(packageRoot, 'content/pack.json'),
-        document,
-      );
->>>>>>> 3c794fea
     }
 
     if (packConfig.eventTypes !== false) {
@@ -506,11 +474,17 @@
   await fs.writeFile(`${filePath}`, `${JSON.stringify(data, null, 2)}\n`, 'utf8');
 }
 
+function renderJson5Document(document) {
+  const json = JSON.stringify(document, null, 2);
+  return `// json5 test document\n${json}`;
+}
+
 async function writeJson5(filePath, data) {
   await fs.mkdir(path.dirname(filePath), { recursive: true });
-  const json = JSON.stringify(data, null, 2);
-  const content = `// json5 test document\n${json}\n`;
-  await fs.writeFile(filePath, content, 'utf8');
+  const source =
+    typeof data === 'string' ? data : renderJson5Document(data);
+  const normalized = source.endsWith('\n') ? source : `${source}\n`;
+  await fs.writeFile(filePath, normalized, 'utf8');
 }
 
 function sleep(ms) {
@@ -519,53 +493,10 @@
   });
 }
 
-async function getPackFilePath(root, slug) {
-  const baseDir = path.join(root, 'packages', slug, 'content');
-  const jsonPath = path.join(baseDir, 'pack.json');
-  if (await pathExists(jsonPath)) {
-    return jsonPath;
-  }
-  const json5Path = path.join(baseDir, 'pack.json5');
-  if (await pathExists(json5Path)) {
-    return json5Path;
-  }
-  throw new Error(`Unable to locate content pack for ${slug}.`);
-}
-
-async function pathExists(targetPath) {
-  try {
-    await fs.access(targetPath);
-    return true;
-  } catch {
-    return false;
-  }
-}
-
-function parsePackDocument(raw, packPath) {
-  return packPath.endsWith('.json5') ? JSON5.parse(raw) : JSON.parse(raw);
-}
-
-async function writePackDocument(packPath, data) {
-  if (packPath.endsWith('.json5')) {
-    const source = renderJson5Document(data);
-    await fs.writeFile(`${packPath}`, `${source.trimEnd()}\n`, 'utf8');
-    return;
-  }
-  await writeJson(packPath, data);
-}
-
 async function bumpPackVersion(root, slug, nextVersion) {
-<<<<<<< HEAD
   const packFile = await readPackFile(root, slug);
   packFile.document.metadata.version = nextVersion;
   await writePackFile(packFile.path, packFile.format, packFile.document);
-=======
-  const packPath = await getPackFilePath(root, slug);
-  const raw = await fs.readFile(packPath, 'utf8');
-  const parsed = parsePackDocument(raw, packPath);
-  parsed.metadata.version = nextVersion;
-  await writePackDocument(packPath, parsed);
->>>>>>> 3c794fea
 }
 
 function startWatchCli(args, options) {
@@ -682,7 +613,6 @@
 
 async function rewritePackWithoutChanges(packPath) {
   const raw = await fs.readFile(packPath, 'utf8');
-<<<<<<< HEAD
   const format = packPath.endsWith('.json5') ? 'json5' : 'json';
   const parsed = format === 'json5' ? JSON5.parse(raw) : JSON.parse(raw);
   await writePackFile(packPath, format, parsed);
@@ -737,18 +667,4 @@
     return;
   }
   await writeJson(filePath, document);
-=======
-  const parsed = parsePackDocument(raw, packPath);
-  await writePackDocument(packPath, parsed);
-}
-
-async function setMissingDependency(root, slug, missingSlug) {
-  const packPath = await getPackFilePath(root, slug);
-  const raw = await fs.readFile(packPath, 'utf8');
-  const parsed = parsePackDocument(raw, packPath);
-  parsed.metadata.dependencies = {
-    requires: [{ packId: missingSlug }],
-  };
-  await writePackDocument(packPath, parsed);
->>>>>>> 3c794fea
 }