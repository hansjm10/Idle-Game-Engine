import { applyOfflineResourceDeltas } from './offline-resource-deltas.js';
<<<<<<< HEAD
import {
  resolveMaxTicksPerCall,
  resolveOfflineProgressTotals,
  type OfflineProgressLimits,
} from './offline-progress-limits.js';

export type { OfflineProgressLimits } from './offline-progress-limits.js';
=======
import type { ProductionSystem } from './production-system.js';
import type { ProgressionCoordinator } from './progression-coordinator.js';

export type OfflineProgressFastPathMode = 'constant-rates';

export type OfflineProgressFastPathPreconditions = Readonly<{
  readonly constantRates: boolean;
  readonly noUnlocks: boolean;
  readonly noAchievements: boolean;
  readonly noAutomation: boolean;
  readonly modeledResourceBounds: boolean;
}>;

export type OfflineProgressFastPathOptions = Readonly<{
  readonly mode: OfflineProgressFastPathMode;
  readonly resourceNetRates: Readonly<Record<string, number>>;
  readonly preconditions: OfflineProgressFastPathPreconditions;
  readonly onInvalid?: 'fallback' | 'error';
}>;
>>>>>>> 5a977ba1

export type ApplyOfflineProgressOptions = Readonly<{
  readonly elapsedMs: number;
  readonly coordinator: ProgressionCoordinator;
  readonly productionSystem?: ProductionSystem;
  readonly runtime: Readonly<{
    tick(deltaMs: number): number;
    getCurrentStep(): number;
    getStepSizeMs(): number;
    getMaxStepsPerFrame?: () => number;
    fastForward?: (deltaMs: number) => number;
  }>;
  readonly resourceDeltas?: Readonly<Record<string, number>>;
<<<<<<< HEAD
  readonly limits?: OfflineProgressLimits;
  readonly onProgress?: (progress: OfflineProgressUpdate) => void;
}>;

export type OfflineProgressUpdate = Readonly<{
  readonly processedMs: number;
  readonly totalMs: number;
  readonly processedSteps: number;
  readonly totalSteps: number;
  readonly remainingMs: number;
  readonly remainingSteps: number;
}>;

export type OfflineProgressResult = Readonly<{
  readonly processedMs: number;
  readonly totalMs: number;
  readonly processedSteps: number;
  readonly totalSteps: number;
  readonly remainingMs: number;
  readonly remainingSteps: number;
  readonly completed: boolean;
=======
  readonly fastPath?: OfflineProgressFastPathOptions;
>>>>>>> 5a977ba1
}>;

function applyResourceDeltas(
  coordinator: ProgressionCoordinator,
  resourceDeltas: Readonly<Record<string, number>>,
): void {
  applyOfflineResourceDeltas(coordinator, resourceDeltas);
}

<<<<<<< HEAD
function buildProgressUpdate(
  processedMs: number,
  totalMs: number,
  processedSteps: number,
  totalSteps: number,
): OfflineProgressUpdate {
  const remainingMs = Math.max(0, totalMs - processedMs);
  const remainingSteps = Math.max(0, totalSteps - processedSteps);
  return {
    processedMs,
    totalMs,
    processedSteps,
    totalSteps,
    remainingMs,
    remainingSteps,
  };
}

function buildProgressResult(
  processedMs: number,
  totalMs: number,
  processedSteps: number,
  totalSteps: number,
): OfflineProgressResult {
  const remainingMs = Math.max(0, totalMs - processedMs);
  const remainingSteps = Math.max(0, totalSteps - processedSteps);
  return {
    processedMs,
    totalMs,
    processedSteps,
    totalSteps,
    remainingMs,
    remainingSteps,
    completed: remainingMs === 0 && remainingSteps === 0,
  };
}

export function applyOfflineProgress(
  options: ApplyOfflineProgressOptions,
): OfflineProgressResult {
  const { runtime, coordinator, onProgress } = options;
=======
function buildResourceDeltasFromNetRates(
  resourceNetRates: Readonly<Record<string, number>>,
  elapsedMs: number,
): Record<string, number> {
  const deltas: Record<string, number> = {};
  const elapsedSeconds = elapsedMs / 1000;
  if (!Number.isFinite(elapsedSeconds) || elapsedSeconds <= 0) {
    return deltas;
  }

  for (const [resourceId, netPerSecond] of Object.entries(resourceNetRates)) {
    if (!Number.isFinite(netPerSecond) || netPerSecond === 0) {
      continue;
    }
    const delta = netPerSecond * elapsedSeconds;
    if (!Number.isFinite(delta) || delta === 0) {
      continue;
    }
    deltas[resourceId] = delta;
  }

  return deltas;
}

function areFastPathPreconditionsMet(
  preconditions: OfflineProgressFastPathPreconditions | undefined,
): boolean {
  return Boolean(
    preconditions?.constantRates &&
      preconditions.noUnlocks &&
      preconditions.noAchievements &&
      preconditions.noAutomation &&
      preconditions.modeledResourceBounds,
  );
}

function resolveFastPathError(
  fastPath: OfflineProgressFastPathOptions,
  runtime: ApplyOfflineProgressOptions['runtime'],
): string | undefined {
  if (fastPath.mode !== 'constant-rates') {
    return 'Offline progress fast path mode is unsupported.';
  }

  if (!areFastPathPreconditionsMet(fastPath.preconditions)) {
    return 'Offline progress fast path preconditions are not satisfied.';
  }

  if (
    typeof fastPath.resourceNetRates !== 'object' ||
    fastPath.resourceNetRates === null ||
    Array.isArray(fastPath.resourceNetRates)
  ) {
    return 'Offline progress fast path requires resource net rates.';
  }

  if (typeof runtime.fastForward !== 'function') {
    return 'Offline progress fast path requires runtime fast-forward support.';
  }

  return undefined;
}

export function applyOfflineProgress(options: ApplyOfflineProgressOptions): void {
  const { runtime, coordinator } = options;
>>>>>>> 5a977ba1

  if (options.resourceDeltas) {
    applyResourceDeltas(coordinator, options.resourceDeltas);
  }

  const stepSizeMs = runtime.getStepSizeMs();
  if (!Number.isFinite(stepSizeMs) || stepSizeMs <= 0) {
    return buildProgressResult(0, 0, 0, 0);
  }

  const startingStep = runtime.getCurrentStep();
  coordinator.updateForStep(startingStep);

  const elapsedMs = options.elapsedMs;
  if (typeof elapsedMs !== 'number' || !Number.isFinite(elapsedMs) || elapsedMs <= 0) {
    return buildProgressResult(0, 0, 0, 0);
  }

  const { totalMs, totalSteps, totalRemainderMs } = resolveOfflineProgressTotals(
    elapsedMs,
    stepSizeMs,
    options.limits,
  );
  if (totalMs <= 0) {
    return buildProgressResult(0, totalMs, 0, totalSteps);
  }

<<<<<<< HEAD
  const maxTicksPerCall = resolveMaxTicksPerCall(options.limits);
  const callSteps = maxTicksPerCall !== undefined
    ? Math.min(totalSteps, maxTicksPerCall)
    : totalSteps;
  const callRemainderMs = callSteps === totalSteps ? totalRemainderMs : 0;
=======
  const clampedElapsedMs = Math.max(0, elapsedMs);

  const fastPath = options.fastPath;
  if (fastPath) {
    const fastPathError = resolveFastPathError(fastPath, runtime);
    if (!fastPathError) {
      const stepsAdvanced = runtime.fastForward?.(clampedElapsedMs) ?? 0;
      const appliedMs = stepsAdvanced * stepSizeMs;
      if (appliedMs > 0) {
        if (options.productionSystem?.applyOfflineDelta) {
          options.productionSystem.applyOfflineDelta(appliedMs);
        } else {
          const fastPathDeltas = buildResourceDeltasFromNetRates(
            fastPath.resourceNetRates,
            appliedMs,
          );
          applyOfflineResourceDeltas(coordinator, fastPathDeltas);
        }
      }
      if (stepsAdvanced > 0) {
        coordinator.updateForStep(runtime.getCurrentStep());
      }
      return;
    }

    if (fastPath.onInvalid === 'error') {
      throw new Error(fastPathError);
    }
  }

  const fullSteps = Math.floor(clampedElapsedMs / stepSizeMs);
  const remainderMs = clampedElapsedMs - fullSteps * stepSizeMs;
>>>>>>> 5a977ba1

  const maxStepsPerFrame =
    typeof runtime.getMaxStepsPerFrame === 'function'
      ? runtime.getMaxStepsPerFrame()
      : 1;
  const maxBatchSteps =
    Number.isFinite(maxStepsPerFrame) && maxStepsPerFrame > 0
      ? Math.floor(maxStepsPerFrame)
      : 1;

  let processedSteps = 0;
  let processedMs = 0;

  const reportProgress = () => {
    if (!onProgress) {
      return;
    }
    onProgress(
      buildProgressUpdate(processedMs, totalMs, processedSteps, totalSteps),
    );
  };

  let coordinatorUpdatedByRuntime = false;
  let remainingFullSteps = callSteps;

  if (remainingFullSteps > 0) {
    const lastUpdatedBeforeTick = coordinator.getLastUpdatedStep();
    const stepsProcessed = runtime.tick(stepSizeMs);
    remainingFullSteps -= 1;
    processedSteps += 1;
    processedMs += stepSizeMs;
    reportProgress();

    if (stepsProcessed > 0) {
      const stepAfterTick = runtime.getCurrentStep();
      const lastUpdatedAfterTick = coordinator.getLastUpdatedStep();
      coordinatorUpdatedByRuntime =
        lastUpdatedAfterTick !== lastUpdatedBeforeTick &&
        lastUpdatedAfterTick === stepAfterTick;

      if (!coordinatorUpdatedByRuntime) {
        coordinator.updateForStep(stepAfterTick);
      }
    }
  }

  const batchStepsLimit =
    coordinatorUpdatedByRuntime && maxBatchSteps > 1 ? maxBatchSteps : 1;

  while (remainingFullSteps > 0) {
    const batchSteps = Math.min(remainingFullSteps, batchStepsLimit);
    const stepsProcessed = runtime.tick(batchSteps * stepSizeMs);
    remainingFullSteps -= batchSteps;
    processedSteps += batchSteps;
    processedMs += batchSteps * stepSizeMs;
    reportProgress();

    if (!coordinatorUpdatedByRuntime && stepsProcessed > 0) {
      coordinator.updateForStep(runtime.getCurrentStep());
    }
  }

  if (callRemainderMs > 0) {
    const stepsProcessed = runtime.tick(callRemainderMs);
    processedMs += callRemainderMs;
    reportProgress();
    if (stepsProcessed > 0) {
      coordinator.updateForStep(runtime.getCurrentStep());
    }
  }

  return buildProgressResult(processedMs, totalMs, processedSteps, totalSteps);
}<|MERGE_RESOLUTION|>--- conflicted
+++ resolved
@@ -1,15 +1,13 @@
 import { applyOfflineResourceDeltas } from './offline-resource-deltas.js';
-<<<<<<< HEAD
 import {
   resolveMaxTicksPerCall,
   resolveOfflineProgressTotals,
   type OfflineProgressLimits,
 } from './offline-progress-limits.js';
-
-export type { OfflineProgressLimits } from './offline-progress-limits.js';
-=======
 import type { ProductionSystem } from './production-system.js';
 import type { ProgressionCoordinator } from './progression-coordinator.js';
+
+export type { OfflineProgressLimits } from './offline-progress-limits.js';
 
 export type OfflineProgressFastPathMode = 'constant-rates';
 
@@ -27,7 +25,6 @@
   readonly preconditions: OfflineProgressFastPathPreconditions;
   readonly onInvalid?: 'fallback' | 'error';
 }>;
->>>>>>> 5a977ba1
 
 export type ApplyOfflineProgressOptions = Readonly<{
   readonly elapsedMs: number;
@@ -41,8 +38,8 @@
     fastForward?: (deltaMs: number) => number;
   }>;
   readonly resourceDeltas?: Readonly<Record<string, number>>;
-<<<<<<< HEAD
   readonly limits?: OfflineProgressLimits;
+  readonly fastPath?: OfflineProgressFastPathOptions;
   readonly onProgress?: (progress: OfflineProgressUpdate) => void;
 }>;
 
@@ -63,9 +60,6 @@
   readonly remainingMs: number;
   readonly remainingSteps: number;
   readonly completed: boolean;
-=======
-  readonly fastPath?: OfflineProgressFastPathOptions;
->>>>>>> 5a977ba1
 }>;
 
 function applyResourceDeltas(
@@ -75,7 +69,6 @@
   applyOfflineResourceDeltas(coordinator, resourceDeltas);
 }
 
-<<<<<<< HEAD
 function buildProgressUpdate(
   processedMs: number,
   totalMs: number,
@@ -113,11 +106,6 @@
   };
 }
 
-export function applyOfflineProgress(
-  options: ApplyOfflineProgressOptions,
-): OfflineProgressResult {
-  const { runtime, coordinator, onProgress } = options;
-=======
 function buildResourceDeltasFromNetRates(
   resourceNetRates: Readonly<Record<string, number>>,
   elapsedMs: number,
@@ -181,9 +169,10 @@
   return undefined;
 }
 
-export function applyOfflineProgress(options: ApplyOfflineProgressOptions): void {
-  const { runtime, coordinator } = options;
->>>>>>> 5a977ba1
+export function applyOfflineProgress(
+  options: ApplyOfflineProgressOptions,
+): OfflineProgressResult {
+  const { runtime, coordinator, onProgress } = options;
 
   if (options.resourceDeltas) {
     applyResourceDeltas(coordinator, options.resourceDeltas);
@@ -211,20 +200,30 @@
     return buildProgressResult(0, totalMs, 0, totalSteps);
   }
 
-<<<<<<< HEAD
   const maxTicksPerCall = resolveMaxTicksPerCall(options.limits);
   const callSteps = maxTicksPerCall !== undefined
     ? Math.min(totalSteps, maxTicksPerCall)
     : totalSteps;
   const callRemainderMs = callSteps === totalSteps ? totalRemainderMs : 0;
-=======
-  const clampedElapsedMs = Math.max(0, elapsedMs);
+  const callElapsedMs = callSteps * stepSizeMs + callRemainderMs;
+
+  let processedSteps = 0;
+  let processedMs = 0;
+
+  const reportProgress = () => {
+    if (!onProgress) {
+      return;
+    }
+    onProgress(
+      buildProgressUpdate(processedMs, totalMs, processedSteps, totalSteps),
+    );
+  };
 
   const fastPath = options.fastPath;
   if (fastPath) {
     const fastPathError = resolveFastPathError(fastPath, runtime);
     if (!fastPathError) {
-      const stepsAdvanced = runtime.fastForward?.(clampedElapsedMs) ?? 0;
+      const stepsAdvanced = runtime.fastForward?.(callElapsedMs) ?? 0;
       const appliedMs = stepsAdvanced * stepSizeMs;
       if (appliedMs > 0) {
         if (options.productionSystem?.applyOfflineDelta) {
@@ -240,17 +239,18 @@
       if (stepsAdvanced > 0) {
         coordinator.updateForStep(runtime.getCurrentStep());
       }
-      return;
+      processedSteps = callSteps;
+      processedMs = callElapsedMs;
+      if (callElapsedMs > 0) {
+        reportProgress();
+      }
+      return buildProgressResult(processedMs, totalMs, processedSteps, totalSteps);
     }
 
     if (fastPath.onInvalid === 'error') {
       throw new Error(fastPathError);
     }
   }
-
-  const fullSteps = Math.floor(clampedElapsedMs / stepSizeMs);
-  const remainderMs = clampedElapsedMs - fullSteps * stepSizeMs;
->>>>>>> 5a977ba1
 
   const maxStepsPerFrame =
     typeof runtime.getMaxStepsPerFrame === 'function'
@@ -261,18 +261,6 @@
       ? Math.floor(maxStepsPerFrame)
       : 1;
 
-  let processedSteps = 0;
-  let processedMs = 0;
-
-  const reportProgress = () => {
-    if (!onProgress) {
-      return;
-    }
-    onProgress(
-      buildProgressUpdate(processedMs, totalMs, processedSteps, totalSteps),
-    );
-  };
-
   let coordinatorUpdatedByRuntime = false;
   let remainingFullSteps = callSteps;
 
