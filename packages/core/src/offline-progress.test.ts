--- conflicted
+++ resolved
@@ -326,7 +326,6 @@
     expect(tickSpy.mock.calls.length).toBeLessThan(fullSteps);
   });
 
-<<<<<<< HEAD
   it('reports progress and respects maxTicksPerCall limits', () => {
     const harness = createHarness(0);
     const progressSpy = vi.fn();
@@ -607,7 +606,7 @@
       uninterrupted.productionSystem.exportAccumulators(),
     );
   });
-=======
+
   it('applies constant-rate fast path when preconditions are met', () => {
     const offlineElapsedMs = STEP_SIZE_MS * 15;
     const netRates = { 'resource.gold': 8 };
@@ -821,5 +820,4 @@
       }),
     ).toThrowError('Offline progress fast path preconditions are not satisfied.');
   });
->>>>>>> 5a977ba1
 });